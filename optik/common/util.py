from maat import Value
from .exceptions import GenericException
from .logger import logger
import re
from typing import Union, List, Tuple, Dict
import rlp
import sha3


def twos_complement_convert(arg: int, bits: int) -> int:
    """Takes an python integer and determines it's two's complement value
    in a given bit size

    :param arg: value to convert, interpreted as an unsigned value
    :param bits: bit length of 'arg'

    :return: two's complement integer of `arg` on `bits` length
    """
    if arg < 0:
        raise GenericException("Expected a positive value")
    elif arg >= (1 << bits):
        raise GenericException(f"Value {arg} too big to fit on {bits} bits")

    if arg & (1 << (bits - 1)) == 0:
        # Positive number
        return arg
    else:
        # Negative number
        return arg - (1 << bits)


# textual unicode symbols not handled by python's unicode decode
_UNICODE_SYMBOLS = [
    "NUL",
    "SOH",
    "STX",
    "ETX",
    "EOT",
    "ENQ",
    "ACK",
    "BEL",
    "BS",
    "HT",
    "LF",
    "VT",
    "FF",
    "CR",
    "SO",
    "SI",
    "DLE",
    "DC1",
    "DC2",
    "DC3",
    "DC4",
    "NAK",
    "SYN",
    "ETB",
    "CAN",
    "EM",
    "SUB",
    "ESC",
    "FS",
    "GS",
    "RS",
    "US",
    "DEL",
]
UNICODE_SYMBOLS = dict()
for i, s in enumerate(_UNICODE_SYMBOLS):
    UNICODE_SYMBOLS[i] = s
    UNICODE_SYMBOLS[s] = i
# Manually set DEL because its value doesn't correspond to its index
UNICODE_SYMBOLS.update({"DEL": 0x7F, 0x7F: "DEL"})

ESCAPE_SEQUENCES = {
    "0": 0,
    "a": 7,
    "b": 8,
    "f": 0xC,
    "n": 0xA,
    "r": 0xD,
    "t": 9,
    "v": 0xB,
    '"': 0x22,
    "'": 0x27,
    "\\": 0x5C,
}
# Revert the dict
REVERT_ESCAPE_SEQUENCES = {}
for s, val in ESCAPE_SEQUENCES.copy().items():
    REVERT_ESCAPE_SEQUENCES[val] = s


def echidna_parse_bytes(unicode_str: str) -> List[int]:
    """Takes a json + unicode encoded string and converts it
    to a list of bytes

    :param unicode_str: the json, unicode encoded string

    :return list of bytes (big byte order) of the original bytes
    """

    # convert values to bytes for parsing
    unicode_str = unicode_str.encode("utf-8")

    """
    The bytes strings we receive are unicode encoded, but characters are escaped with decimal values,
    and with textual representatives of unicode characters (such as `STX`). Neither of these
    are supported by Python decoding or any libraries, so we convert them to a form which
    is supported, and then proceed with decoding.
    """
    # https://stackoverflow.com/questions/21300996/process-decimal-escape-in-string
    def replaceDecimals(match) -> bytes:
        """Converts escaped decimal characters to hexadecimal"""
        return int(match.group(1)).to_bytes(1, byteorder="big")

    def replaceTextual(match) -> bytes:
        """Converts text-based unicode escaped characters into their
        decimal representation, i.e. `\STX` -> `\u0003`
        """
        sym = match.group(1).decode()
        if sym not in UNICODE_SYMBOLS:
            raise GenericException(f"Unknown unicode escape sequence {sym}")

        return UNICODE_SYMBOLS[sym].to_bytes(1, byteorder="big")

    def replaceEscapes(match) -> bytes:
        """Converts haskell escape sequences into python bytes"""
        sym = match.group(1).decode()
        if sym in ESCAPE_SEQUENCES:
<<<<<<< HEAD
            return ESCAPE_SEQUENCES[sym].to_bytes(1, byteorder="big")
=======
            return ESCAPE_SEQUENCES[sym].to_bytes(1, "big")
>>>>>>> 70a73248
        elif sym == "&":
            return b""  # In haskell \& is an empty string...
        else:
            return match.group()

    unicode_str = unicode_str[1:-1]  # remove double quoted string

    # convert haskell specific escape sequences like \a, \&, ...
    regex = re.compile(rb"\\(.)", re.DOTALL)
    unicode_str = regex.sub(replaceEscapes, unicode_str)

    # convert instances of escaped decimal values to escaped hexadecimal
    # regex: match `\XXX` where `X` is a decimal digit
    regex = re.compile(rb"\\(\d{1,3})")
    unicode_str = regex.sub(replaceDecimals, unicode_str)

    # convert escaped text unicode characters to their `\uXXXX` equivalent
    # regex: match from list of unicode symbols
    pattern = (
        rb"\\(" + b"|".join([s.encode() for s in _UNICODE_SYMBOLS]) + rb")"
    )
    regex = re.compile(pattern)
    unicode_str = regex.sub(replaceTextual, unicode_str)

    return list(unicode_str)


def echidna_encode_bytes(string: bytes) -> str:
    """Inverse function to `parse_bytes`, it converts a python string into
    the unicode format that `echidna` requires, with decimal encoded codes
    and textual escape sequences
    """
    res = ""
    last_was_num: bool = False
    for b in string:
        if last_was_num and b >= 0x30 and b <= 0x39:
            # If last character was a numeric encoding (e.g \245)
            # and the next char to encoding is a number we need
            # to add an empty string escape in between
            res += "\\&"
        last_was_num = False
        if b in UNICODE_SYMBOLS:
            res += f"\\{UNICODE_SYMBOLS[b]}"
        elif b in REVERT_ESCAPE_SEQUENCES:
            res += f"\\{REVERT_ESCAPE_SEQUENCES[b]}"
        else:
            if b <= 0x7E:  # '~' is biggest printable char
                res += chr(b)
            else:
                res += f"\\{b}"
                last_was_num = True
    res = f'"{res}"'
    return res


def list_has_types(
    val: Union[List[type], Tuple[type]], wanted_type: type
) -> bool:
    """Validates that all elements of a given list are of type `wanted_type`

    :param val: the list to inspect types for
    :param wanted_type: the type that all values of `val` should be

    :return: True if all elements of `val` are of type `wanted_type`, otherwise False
    """

    # `val` should be a list
    if not isinstance(val, list) and not isinstance(val, tuple):
        return False

    # If any single value is not of type `wanted_type`, then False
    if any([v for v in val if not isinstance(v, wanted_type)]):
        return False

    return True


def int_to_bool(arg: int) -> bool:
    """Takes a python integer and converts it to a boolean value.

    :param arg: value to convert, integer representing a bool

    :return False if arg is 0, True otherwise"""

    if arg < 0:
        raise GenericException("Expected a positive value")

    return arg != 0


def compute_new_contract_addr(sender: int, nonce: int) -> int:
    """Compute a new contract address as generated by the CREATE instruction
    originating from 'sender' with nonce 'nonce'"""

    k = sha3.keccak_256()
    k.update(rlp.encode([sender.to_bytes(20, "big"), nonce]))
    digest = k.digest()[12:]
    return int.from_bytes(digest, "big")<|MERGE_RESOLUTION|>--- conflicted
+++ resolved
@@ -128,11 +128,7 @@
         """Converts haskell escape sequences into python bytes"""
         sym = match.group(1).decode()
         if sym in ESCAPE_SEQUENCES:
-<<<<<<< HEAD
             return ESCAPE_SEQUENCES[sym].to_bytes(1, byteorder="big")
-=======
-            return ESCAPE_SEQUENCES[sym].to_bytes(1, "big")
->>>>>>> 70a73248
         elif sym == "&":
             return b""  # In haskell \& is an empty string...
         else:
