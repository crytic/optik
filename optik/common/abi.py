from ctypes.wintypes import BYTE
from maat import Cst, Concat, Extract, Value
from .exceptions import ABIException
import sha3
from functools import reduce
<<<<<<< HEAD
from itertools import accumulate
=======
>>>>>>> 3cea9843
from eth_abi.grammar import ABIType, BasicType, TupleType, parse, normalize
from eth_abi.exceptions import ABITypeError, ParseError
from typing import Tuple, List, Union, Any
from .logger import logger
from ..common.util import list_has_types
from dataclasses import dataclass
from maat import Sext, Var, VarContext

# =========
# Constants
# =========
ADDRESS_SIZE = 160  # Bit size of Ethereum ADDRESS type
BASE_HEAD_SIZE = 32  # Elementary types have 32 byte sized heads
BYTEM_PAD = 32  # BytesM padded to 32 bytes
BYTESIZE = 8  # 8 bits to a byte
BOOL_SIZE = 8  # Bit size of Ethereum BOOL type
BOOL_TRUE = 1  # Uint representation of True
BOOL_FALSE = 0  # Uint representation of False

# ====================================
# Methods that encode transaction data
# ====================================
def _check_int_bits(bits: int) -> None:
    """Raise an exception if bits is not in [0..256] or not
    a multiple of 8"""
    if bits % 8 != 0:
        raise ABIException("uint: bits must be multiple of 8")
    if bits <= 0:
        raise ABIException("uint: bits must be greater than zero")
    if bits > 256:
        raise ABIException("uint: bits can't exceed 256")


def _check_bytes(byteCount: int) -> None:
    """Raise an exception if number of bytes is not within
    the acceptable range"""
    if byteCount <= 0:
        raise ABIException("bytes: can't have fewer than zero bytes")
    if byteCount > 32:
        raise ABIException("bytes: can't have more than 32 bytes")


def uintM(
    bits: int, value: Union[int, Value], ctx: VarContext, name: str
) -> List[Value]:
    """Encode a uint<M> padded to 256 bits

    :param bits: number of bits <M>
    :param value: either a concrete value, or a Value object
    :param ctx: the VarContext to use to make 'value' concolic
    :param name: symbolic variable name to use to make 'value' concolic

    :return: a list of abstract Values to append to the transaction data
    """
    _check_int_bits(bits)
    # Sanity checks
    if isinstance(value, int):
        if value < 0:
            logger.warning(f"Negative value {value} encoded as uint{bits}")
        elif value >= (1 << bits):
            logger.warning(f"{value} will be truncated to fit in uint{bits}, ")
        # TODO(boyan): raise exception if 'name' already present in 'ctx' ?
        ctx.set(name, value, bits)  # Set concolic value in context
        value = Var(bits, name)  # Make value concolic
    elif isinstance(value, Value):
        if value.size != bits:
            raise ABIException(
                f"Size mismatch between value size ({value.size}) and uint{bits}"
            )
    else:
        raise ABIException("'value' must be int or Value")
    # Return tx data
    if bits < 256:
        return [
            Cst(256 - bits, 0),  # zero padding (zero because unsigned)
            value,  # value on 'M' bits
        ]
    else:
        return [value]


def intM(
    bits: int, value: Union[int, Value], ctx: VarContext, name: str
) -> List[Value]:
    """Encodes a int<M> (signed 2's complement) padded to 256 bits

    :param bits: number of bits <M>
    :param value: either a concrete value, or a Value object
    :param ctx: the VarContext to use to make 'value' concolic
    :param name: symbolic variable name to use to make 'value' concolic

    :return: list of abstract Values to append to the transaction data
    """
    _check_int_bits(bits)
    # Sanity check
    if isinstance(value, int):
        # Signed 2's complement bounds
        upperBound = (1 << (bits - 1)) - 1
        lowerBound = -(1 << (bits - 1))
        if value > upperBound or value < lowerBound:
            logger.warning(
                f"Signed integer value {value} outside bounds permitted by {bits} bits"
            )
        ctx.set(name, value, bits)
        value = Var(bits, name)
    elif isinstance(value, Value):
        if value.size != bits:
            raise ABIException(
                f"Size mismatch between value size ({value.size}) and int{bits}"
            )
    else:
        raise ABIException("'value' must be int or Value")

    if bits < 256:
        return [Sext(256, value)]
    else:
        return [value]


def address_enc(
    _: int, value: Union[int, Value], ctx: VarContext, name: str
) -> List[Value]:
    """Encodes an address. Addresses are equivalent to `ADDRESS_SIZE` sized
    unsigned integers, so simply encode as that
    :param _: unneeded variable (required for modularity)
    :param value: either a concrete value, or a Value object
    :param ctx: the VarCOntext to use to make 'value' concolic
    :param name: symbolic variable name to use to make 'value' concolic
    """
    return uintM(ADDRESS_SIZE, value, ctx, name)


def bytesM(
    byte_count: int,
    value: Union[List[int], List[Value]],
    ctx: VarContext,
    name: str,
) -> List[Value]:
    """Encodes a bytes<M>, right-padded to 32 bytes (256 bits)

    :param byteCount: number of bytes "M", 0 < M <= 32
    :param value: either a list of bytes, or a list of Value objects representing bytes
    :param ctx: the VarContext to use to make 'value' concolic
    :param name: symbolic variable name to use to make 'value' concolic

    :return: list of abstract Values to append to transaction data
    """
    _check_bytes(byte_count)

    if list_has_types(value, int):
        for v in value:
            if v < 0:
                raise ABIException(f"byte value {v} must be positive")
            elif v >= 256:
                raise ABIException(
                    f"ABI: byte value {v} greater than 255 overflows"
                )

        values = []
        for i, v in enumerate(value):
            byte_name = f"{name}_{i}"
            ctx.set(byte_name, v, BYTESIZE)
            values += [Var(BYTESIZE, byte_name)]

    elif list_has_types(value, Value):
        for val in value:
            if val.size != BYTESIZE:
                raise ABIException(
                    f"Size mismatch between concolic value ({val.size}) and expected 8 bits of a byte"
                )

        if len(value) != byte_count:
            raise ABIException(
                f"Mismatch between number of concolic bytesM values found {len(value)} and expected {byte_count}."
            )

    else:
        raise ABIException("'value' must be List[int] or List[Value]")

    # pad with 0 bytes to 32 bytes if needed
    if byte_count < 32:
        values += [Cst(BYTESIZE, 0) for _ in range(BYTEM_PAD - byte_count)]

    return values


def bool_enc(
    _, value: Union[bool, Value], ctx: VarContext, name: str
) -> List[Value]:
    """Encodes a bool type as a uint8 value

    :param value: either a concrete True or False, or a Value object
    :param ctx: the VarContext to use to make 'value' concolic
    :param name: symbolic variable name to use to make 'value' concolic
    """
    if isinstance(value, bool):
        return uintM(
            BOOL_SIZE, BOOL_TRUE if value is True else BOOL_FALSE, ctx, name
        )
    elif isinstance(value, Value):
        return uintM(BOOL_SIZE, value, ctx, name)
    else:
        raise ABIException("'value' must be bool or value")


def compute_head_lengths(ty: ABIType) -> int:
    """Determine byte length of heads of types contained in `ty`

    :param ty: the type to compute head lengths over
    """

    if isinstance(ty, TupleType) and not ty.is_dynamic:
        # if non-dynamic tuple, encoded in place
        return sum([compute_head_lengths(t) for t in ty.components])

    if ty.is_dynamic:
        # all dynamic types are referenced by an offset, which is encoded as a uint
        return BASE_HEAD_SIZE

    if ty.is_array:
        # static array, so has static type and static size
<<<<<<< HEAD
        dimensions = ty.arrlist
        # compute total size of matrix
        size = reduce(lambda a, b: a * b, [dim[0] for dim in dimensions])

        return size * BASE_HEAD_SIZE
=======
        size = ty.arrlist[-1][0]
        return size * compute_head_lengths(ty.item_type)
>>>>>>> 3cea9843

    # is an elementary type
    return BASE_HEAD_SIZE


def tuple_enc(
    tup: TupleType,
<<<<<<< HEAD
    values: Union[List, Value],
=======
    values: Union[List[Any], List[Value]],
>>>>>>> 3cea9843
    ctx: VarContext,
    name: str,
    is_top: bool = False,
) -> List[Value]:
    """Encodes a dynamically typed and sized tuple (general form of arrays)

<<<<<<< HEAD
    :param ty: ETH Grammar type information about tuple
=======
    :param tup: ETH Grammar type information about tuple
>>>>>>> 3cea9843
    :param values: Either a tuple of values or a Value object
    :param ctx: The VarContext to use to make 'value' concolic
    :param name: Symbolic variable base name to use to make 'value' concolic
    :param is_top: True if this tuple is function arguments, False otherwise
    """

    base_head_length = compute_head_lengths(tup)
    cum_tail_length = 0

    def head(x: ABIType, value, ctx: VarContext, base_name: str) -> List[Value]:
        """As defined in the ABI specification, encodes head(x)

        :param x: type to encode
        :param value: concrete value to encode
        :param ctx: the VarContext to use to make 'value' concolic
        :param base_name: name to build upon for use as a symbolic variable name
        """
        if x.is_dynamic:
            # head(X(i)) = enc(len( head(X(1) ... X(k) tail(X(1)) ... tail(X(i-1))) ))
            offset = base_head_length + cum_tail_length
            return [Cst(256, offset)]
        else:
<<<<<<< HEAD
            v = encode_value(x, value, ctx, base_name)
            return v
=======
            return encode_value(x, value, ctx, base_name)
>>>>>>> 3cea9843

    def tail(x: ABIType, value, ctx: VarContext, base_name: str) -> List[Value]:
        """As defined in the ABI specification, encodes tail(x)

        :param x: type to encode
        :param value: concrete value to encode
        :param ctx: the VarContext to use to make 'value' concolic
        :param base_name: name to build upon for use as a symbolic variable name
        """
        if x.is_dynamic:
<<<<<<< HEAD
            v = encode_value(x, value, ctx, base_name)
            return v
=======
            return encode_value(x, value, ctx, base_name)
>>>>>>> 3cea9843
        else:
            return []

    def tail_length(tail: List[Value]) -> int:
        """Finds size of the tail in bytes

        :param tail: Tail of values
        """

<<<<<<< HEAD
        # number of bits in the tail
        size = sum([val.size for val in tail])

        # 8 bits to a byte
        return size / 8
=======
        # number of bytes in the tail
        return sum([val.size for val in tail]) / 8
>>>>>>> 3cea9843

    heads = []
    tails = []

    for i, ty in enumerate(tup.components):
<<<<<<< HEAD
        if is_top:
            arg_name = f"{name}_arg{i}"
        else:
            arg_name = f"{name}_{i}"
=======
        arg_name = f"{name}_arg{i}" if is_top else f"{name}_{i}"
>>>>>>> 3cea9843

        # compute encodings
        ty_head = head(ty, values[i], ctx, arg_name)
        ty_tail = tail(ty, values[i], ctx, arg_name)

        # increase data section (tail)
        cum_tail_length += tail_length(ty_tail)

        heads += ty_head
        tails += ty_tail

    # not a coin toss
    return heads + tails


<<<<<<< HEAD
def array_fixed(
    ty: ABIType, arr: Union[List, Value], ctx: VarContext, name: str
) -> List[Value]:
    """Encodes a statically sized array of values

    :param ty: type information for array
=======
def array_static(
    ty: ABIType, arr: Union[List, Value], ctx: VarContext, name: str
) -> List[Value]:
    """Encodes a static sized list

    :param ty: ETH Grammar type information
>>>>>>> 3cea9843
    :param arr: the array to encode, an array of either concrete or symbolic variables
    :param ctx: the VarCOntext to use to make 'value' concolic
    :param name: symbolic variable name to use to make 'value' concolic
    """
<<<<<<< HEAD

    # fixed sized arrays encoded as tuple of elements with constant type
    el_type = ty.item_type.to_type_str()
    tup_descriptor = f"({','.join([el_type]*len(arr))})"
    tup_type = parse(tup_descriptor)

    return tuple_enc(tup_type, arr, ctx, name)


def array_dynamic(
    ty: ABIType, arr: Union[List, Value], ctx: VarContext, name: str
) -> List[Value]:
    """Encoded a dynamically sized array of values

    :param ty: type information for array
=======
    raise NotImplementedError


def array_dynamic(
    sub: int, arr: Union[List, Value], ctx, VarContext, name: str
) -> List[Value]:
    """Encoded a dynamic array of variables

    :param sub: meta information about the variables
>>>>>>> 3cea9843
    :param arr: the array to encode, an array of either concrete or symbolic variables
    :param ctx: the VarCOntext to use to make 'value' concolic
    :param name: symbolic variable name to use to make 'value' concolic
    """
<<<<<<< HEAD

    el_count = len(arr)
    # encode number of elements as a constant
    # TODO: support variable length arrays up for debate
    k_enc = [Cst(256, el_count)]

    # dynamic size array encoded as concatenation of: enc(len(X)) + enc(X)
    return k_enc + array_fixed(ty, arr, ctx, name)
=======
    raise NotImplementedError
>>>>>>> 3cea9843


# List of elementary types and their encoder functions
encoder_functions = {
    "uint": uintM,
    "int": intM,
    "address": address_enc,
    "bool": bool_enc,
    "bytes": bytesM,
}


def selector(func_signature: str) -> Value:
    """Return the first 4 bytes of the keccak256 hash of 'func_signature'"""
    k = sha3.keccak_256()
    k.update(func_signature.encode())
    digest = k.digest()[:4]
    return Cst(32, int.from_bytes(digest, "big"))


def encode_value(
    ty: ABIType, value: Any, ctx: VarContext, arg_name: str
) -> List[Value]:
    """ABI encode a value of type `ty`

    :param ty: type of the value
    :param value: value to encode
    :param ctx: The VarContext to use to make 'value' concolic
    :param name: symbolic variable name to use to make 'value' concolic
    """
    if isinstance(ty, TupleType):
        # type is a tuple
        return tuple_enc(ty, value, ctx, arg_name)

    if ty.is_array:
<<<<<<< HEAD
        if ty._has_dynamic_arrlist:
            # array is dynamically sized
            return array_dynamic(ty, value, ctx, arg_name)
        else:
            # is a static sized array
            return array_fixed(ty, value, ctx, arg_name)
=======
        if ty.is_dynamic:
            # array with type that is dynamic or dynamic size
            return array_dynamic(ty, value, ctx, arg_name)
        else:
            # is a static array and has static type
            return array_static(ty, value, ctx, arg_name)
>>>>>>> 3cea9843
    else:
        # elementary type
        if not ty.base in encoder_functions:
            raise ABIException(f"Unsupported type: {ty.base}")

        encoder = encoder_functions[ty.base]
        return encoder(ty.sub, value, ctx, arg_name)


def encode_arguments(
    ty: TupleType, ctx: VarContext, tx_name: str, *args
) -> List[Value]:
    """Encodes arguments for a function call

    :param arg_components: tuple of ABI types containing their components
    :param ctx: the VarContext to use to make function arguments concolic
    :param tx_name: unique transaction name, used to make symbolic variables

    :returns: list of values
    """
    # function arguments are encoded as a tuple
    return tuple_enc(ty, args, ctx, tx_name, is_top=True)


def function_call(
    func: str, args_spec: str, ctx: VarContext, tx_name: str, *args
) -> List[Value]:
    """Encode a function call

    :param func: the name of the function to call
    :param args_spec: a string describing the type of arguments, e.g '(int256,bytes)' or 'uint'
    :param ctx: the VarContext to use to make function arguments concolic
    :param tx_name: unique transaction name, used to name symbolic variables
        created for function arguments. Can be empty.
    """
    # Parse function arguments
    try:
        args_spec = "".join(args_spec.split())  # strip all whitespaces
        args_spec = normalize(args_spec)
        args_types = parse(args_spec)
    except ParseError as e:
        raise ABIException(f"Error parsing args specification: {str(e)}")
    # Sanity check on supplied arguments
    try:
        args_types.validate()
    except ABITypeError as e:
        raise ABIException(f"Error in function args specification: {str(e)}")

    # Check number of arguments supplied
    if (
        isinstance(args_types, BasicType)
        and len(args) != 1
        or (
            isinstance(args_types, TupleType)
            and len(args) != len(args_types.components)
        )
    ):
        raise ABIException(
            "Number of supplied arguments don't match args specification"
        )

    # Compute function selector
    func_prototype = (
        f"{func}{args_spec}" if args_spec[0] == "(" else f"{func}({args_spec})"
    )
    res = [selector(func_prototype)]

    # encode the arguments too
    res += encode_arguments(args_types, ctx, tx_name, *args)
<<<<<<< HEAD

    def pprint_encoding() -> str:
        """Formats `res` into a hexadecimal view of the encoding"""

        cum_bit_sizes = list(accumulate([v.size for v in res[1:]]))
        res_sizes = list(zip(cum_bit_sizes, res[1:]))

        return "0x" + "".join(
            [
                f"{v.as_uint(ctx):02x}".zfill(64)
                for size, v in res_sizes
                if size % 256 == 0
            ]
        )
=======
>>>>>>> 3cea9843

    logger.debug(f"Selector: {'0x' + str(res[0])[2:].zfill(48)}")
    logger.debug(f"Argument  encoding: {pprint_encoding()}")
    return res<|MERGE_RESOLUTION|>--- conflicted
+++ resolved
@@ -3,10 +3,7 @@
 from .exceptions import ABIException
 import sha3
 from functools import reduce
-<<<<<<< HEAD
 from itertools import accumulate
-=======
->>>>>>> 3cea9843
 from eth_abi.grammar import ABIType, BasicType, TupleType, parse, normalize
 from eth_abi.exceptions import ABITypeError, ParseError
 from typing import Tuple, List, Union, Any
@@ -228,16 +225,11 @@
 
     if ty.is_array:
         # static array, so has static type and static size
-<<<<<<< HEAD
         dimensions = ty.arrlist
         # compute total size of matrix
         size = reduce(lambda a, b: a * b, [dim[0] for dim in dimensions])
 
-        return size * BASE_HEAD_SIZE
-=======
-        size = ty.arrlist[-1][0]
         return size * compute_head_lengths(ty.item_type)
->>>>>>> 3cea9843
 
     # is an elementary type
     return BASE_HEAD_SIZE
@@ -245,22 +237,14 @@
 
 def tuple_enc(
     tup: TupleType,
-<<<<<<< HEAD
-    values: Union[List, Value],
-=======
     values: Union[List[Any], List[Value]],
->>>>>>> 3cea9843
     ctx: VarContext,
     name: str,
     is_top: bool = False,
 ) -> List[Value]:
     """Encodes a dynamically typed and sized tuple (general form of arrays)
 
-<<<<<<< HEAD
-    :param ty: ETH Grammar type information about tuple
-=======
     :param tup: ETH Grammar type information about tuple
->>>>>>> 3cea9843
     :param values: Either a tuple of values or a Value object
     :param ctx: The VarContext to use to make 'value' concolic
     :param name: Symbolic variable base name to use to make 'value' concolic
@@ -283,12 +267,7 @@
             offset = base_head_length + cum_tail_length
             return [Cst(256, offset)]
         else:
-<<<<<<< HEAD
-            v = encode_value(x, value, ctx, base_name)
-            return v
-=======
             return encode_value(x, value, ctx, base_name)
->>>>>>> 3cea9843
 
     def tail(x: ABIType, value, ctx: VarContext, base_name: str) -> List[Value]:
         """As defined in the ABI specification, encodes tail(x)
@@ -299,12 +278,7 @@
         :param base_name: name to build upon for use as a symbolic variable name
         """
         if x.is_dynamic:
-<<<<<<< HEAD
-            v = encode_value(x, value, ctx, base_name)
-            return v
-=======
             return encode_value(x, value, ctx, base_name)
->>>>>>> 3cea9843
         else:
             return []
 
@@ -314,29 +288,14 @@
         :param tail: Tail of values
         """
 
-<<<<<<< HEAD
-        # number of bits in the tail
-        size = sum([val.size for val in tail])
-
-        # 8 bits to a byte
-        return size / 8
-=======
         # number of bytes in the tail
         return sum([val.size for val in tail]) / 8
->>>>>>> 3cea9843
 
     heads = []
     tails = []
 
     for i, ty in enumerate(tup.components):
-<<<<<<< HEAD
-        if is_top:
-            arg_name = f"{name}_arg{i}"
-        else:
-            arg_name = f"{name}_{i}"
-=======
         arg_name = f"{name}_arg{i}" if is_top else f"{name}_{i}"
->>>>>>> 3cea9843
 
         # compute encodings
         ty_head = head(ty, values[i], ctx, arg_name)
@@ -352,32 +311,22 @@
     return heads + tails
 
 
-<<<<<<< HEAD
 def array_fixed(
     ty: ABIType, arr: Union[List, Value], ctx: VarContext, name: str
 ) -> List[Value]:
     """Encodes a statically sized array of values
 
     :param ty: type information for array
-=======
-def array_static(
-    ty: ABIType, arr: Union[List, Value], ctx: VarContext, name: str
-) -> List[Value]:
-    """Encodes a static sized list
-
-    :param ty: ETH Grammar type information
->>>>>>> 3cea9843
     :param arr: the array to encode, an array of either concrete or symbolic variables
     :param ctx: the VarCOntext to use to make 'value' concolic
     :param name: symbolic variable name to use to make 'value' concolic
     """
-<<<<<<< HEAD
+
 
     # fixed sized arrays encoded as tuple of elements with constant type
     el_type = ty.item_type.to_type_str()
     tup_descriptor = f"({','.join([el_type]*len(arr))})"
     tup_type = parse(tup_descriptor)
-
     return tuple_enc(tup_type, arr, ctx, name)
 
 
@@ -387,22 +336,10 @@
     """Encoded a dynamically sized array of values
 
     :param ty: type information for array
-=======
-    raise NotImplementedError
-
-
-def array_dynamic(
-    sub: int, arr: Union[List, Value], ctx, VarContext, name: str
-) -> List[Value]:
-    """Encoded a dynamic array of variables
-
-    :param sub: meta information about the variables
->>>>>>> 3cea9843
     :param arr: the array to encode, an array of either concrete or symbolic variables
     :param ctx: the VarCOntext to use to make 'value' concolic
     :param name: symbolic variable name to use to make 'value' concolic
     """
-<<<<<<< HEAD
 
     el_count = len(arr)
     # encode number of elements as a constant
@@ -411,9 +348,6 @@
 
     # dynamic size array encoded as concatenation of: enc(len(X)) + enc(X)
     return k_enc + array_fixed(ty, arr, ctx, name)
-=======
-    raise NotImplementedError
->>>>>>> 3cea9843
 
 
 # List of elementary types and their encoder functions
@@ -449,21 +383,12 @@
         return tuple_enc(ty, value, ctx, arg_name)
 
     if ty.is_array:
-<<<<<<< HEAD
         if ty._has_dynamic_arrlist:
             # array is dynamically sized
             return array_dynamic(ty, value, ctx, arg_name)
         else:
             # is a static sized array
             return array_fixed(ty, value, ctx, arg_name)
-=======
-        if ty.is_dynamic:
-            # array with type that is dynamic or dynamic size
-            return array_dynamic(ty, value, ctx, arg_name)
-        else:
-            # is a static array and has static type
-            return array_static(ty, value, ctx, arg_name)
->>>>>>> 3cea9843
     else:
         # elementary type
         if not ty.base in encoder_functions:
@@ -533,7 +458,6 @@
 
     # encode the arguments too
     res += encode_arguments(args_types, ctx, tx_name, *args)
-<<<<<<< HEAD
 
     def pprint_encoding() -> str:
         """Formats `res` into a hexadecimal view of the encoding"""
@@ -548,8 +472,6 @@
                 if size % 256 == 0
             ]
         )
-=======
->>>>>>> 3cea9843
 
     logger.debug(f"Selector: {'0x' + str(res[0])[2:].zfill(48)}")
     logger.debug(f"Argument  encoding: {pprint_encoding()}")
