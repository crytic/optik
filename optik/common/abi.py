--- conflicted
+++ resolved
@@ -1,9 +1,5 @@
 from itertools import accumulate
-<<<<<<< HEAD
 from typing import List, Union, Any, Optional
-=======
-from typing import List, Union, Any
->>>>>>> d128d6a5
 
 import sha3
 from eth_abi.exceptions import ABITypeError, ParseError
@@ -428,10 +424,8 @@
         # type is a tuple
         return tuple_enc(ty, value, ctx, arg_name)
 
-<<<<<<< HEAD
     assert isinstance(ty, BasicType)
-=======
->>>>>>> d128d6a5
+
     # elementary type
     if not ty.base in encoder_functions:
         raise ABIException(f"Unsupported type: {ty.base}")
