from .interface import load_tx_sequence, store_new_tx_sequence
from ..coverage import Coverage
from ..common.world import EVMWorld, WorldMonitor, AbstractTx
from ..common.logger import logger
import argparse
import subprocess
import logging
from maat import (
    ARCH,
    contract,
    Cst,
    EVMTransaction,
    MaatEngine,
    Solver,
    STOP,
    VarContext,
)
from typing import List, Optional, Tuple
import os


# TODO(boyan): pass contract bytecode instead of extracting to file
def replay_inputs(
    corpus_files: List[str],
    contract_file: str,
    contract_deployer: int,
    cov: Coverage,
) -> None:

    # Run every input from the corpus
    for corpus_file in corpus_files:
        logger.debug(f"Replaying input: {os.path.basename(corpus_file)}")

        tx_seq = load_tx_sequence(corpus_file)
        # TODO(boyan): implement snapshoting in EVMWorld so we don't
        # recreate the whole environment for every input
        world = EVMWorld()
        contract_addr = tx_seq[0].tx.recipient
        # Push initial transaction that initialises the target contract
        world.push_transaction(
            AbstractTx(
                EVMTransaction(
                    Cst(160, contract_deployer),  # origin
                    Cst(160, contract_deployer),  # sender
                    contract_addr,  # recipient
                    Cst(256, 0),  # value
                    [],  # data
                    Cst(256, 50),  # gas price
                    Cst(256, 123456),  # gas limit
                ),
                Cst(256, 0),  # block num inc
                Cst(256, 0),  # block ts inc
                VarContext(),
            )
        )
        world.deploy(
            contract_file,
            contract_addr,
            contract_deployer,
            run_init_bytecode=False,
        )
        world.attach_monitor(cov, contract_addr)

        # Prepare to run transaction
        world.push_transactions(tx_seq)
        cov.set_input_uid(corpus_file)

        # Run
        assert world.run() == STOP.EXIT

    return cov


def generate_new_inputs(
    cov: Coverage, args: argparse.Namespace
) -> Tuple[int, int]:
    """Generate new inputs to increase code coverage, base on
    existing coverage

    :param cov: coverage data
    :param args: echidna arguments. If the new inputs contain particular
    'sender' values for transactions, those are included in the echidna
    list of possible senders
    :return: tuple: (number of new inputs found, number of solver timeouts)
    """

    def _add_new_senders(ctx: VarContext, args: argparse.Namespace) -> None:
        for var in ctx.contained_vars():
            if var.endswith("_sender"):
                sender = f"{ctx.get(var):X}"
                if not sender in args.sender:
                    logger.warning(
                        f"Automatically adding new tx sender address: {sender}"
                    )
                    args.sender.append(sender)

    # Keep only interesting bifurcations
    cov.filter_bifurcations()
    cov.sort_bifurcations()

    res = []
    timeout_cnt = 0
    # Only keep unique bifurcations. Unique means that they have the
    # same target and occurred during the same transaction number in the
    # input sequence
    unique_bifurcations = set(cov.bifurcations)
    count = len(cov.bifurcations)
    logger.info(
        f"Solving potential new paths... ({count} total, {len(unique_bifurcations)} unique)"
    )
    success_cnt = 0
    for i, bif in enumerate(cov.bifurcations):
        # Don't solve identical bifurcations if one was solved already
        if bif not in unique_bifurcations:
            continue

        logger.info(f"Solving {i+1} of {count} ({round((i/count)*100, 2)}%)")
        s = Solver()
        if args.solver_timeout:
            s.timeout = args.solver_timeout

        # Add path constraints in
        for path_constraint in bif.path_constraints:
            s.add(path_constraint)
        # Add constraint to branch to new code
        logger.debug(
            f"Solving alt target constraint: {bif.alt_target_constraint}"
        )
        s.add(bif.alt_target_constraint)

        if s.check():
            success_cnt += 1
            unique_bifurcations.remove(bif)
            model = s.get_model()
            # Serialize the new input discovered
            store_new_tx_sequence(bif.input_uid, model)
            _add_new_senders(model, args)
<<<<<<< HEAD
        else:
            if s.did_time_out:
                logger.debug(f"Timeout, skipping...")
                timeout_cnt += 1
            else:
                logger.debug(f"Failed to solve...")

=======
        elif s.did_time_out:
            timeout_cnt += 1
>>>>>>> 3cea9843
    return (
        success_cnt,
        timeout_cnt,
    )


def run_echidna_campaign(
    args: argparse.Namespace,
) -> subprocess.CompletedProcess:
    """Run an echidna fuzzing campaign

    :param args: arguments to pass to echidna
    :return: the exit value returned by invoking `echidna-test`
    """
    # Build back echidna command line
    cmdline = ["echidna-test"]
    cmdline += args.FILES
    # Add tx sender(s)
    if args.sender:
        for a in args.sender:
            cmdline += ["--sender", a]
    for arg, val in args.__dict__.items():
        # Ignore Optik specific arguments
        if (
            arg
            not in [
                "FILES",
                "max_iters",
                "debug",
                "cov_mode",
                "sender",
                "solver_timeout",
            ]
            and not val is None
        ):
            cmdline += [f"--{arg.replace('_', '-')}", str(val)]
    logger.debug(f"Echidna invocation cmdline: {' '.join(cmdline)}")
    # Run echidna
    echidna_process = subprocess.run(
        cmdline,
        # TODO(boyan): not piping stdout would allow to display the echidna
        # interface while it runs, but we have to find a way to automatically
        # terminate it with Ctrl+C or Esc once it finishes, otherwise it just
        # hangs and the script can't continue
        stdout=subprocess.PIPE,
        stderr=subprocess.PIPE,
        universal_newlines=True,
    )
    return echidna_process<|MERGE_RESOLUTION|>--- conflicted
+++ resolved
@@ -135,18 +135,8 @@
             # Serialize the new input discovered
             store_new_tx_sequence(bif.input_uid, model)
             _add_new_senders(model, args)
-<<<<<<< HEAD
-        else:
-            if s.did_time_out:
-                logger.debug(f"Timeout, skipping...")
-                timeout_cnt += 1
-            else:
-                logger.debug(f"Failed to solve...")
-
-=======
         elif s.did_time_out:
             timeout_cnt += 1
->>>>>>> 3cea9843
     return (
         success_cnt,
         timeout_cnt,
