import argparse
import sys
import os
import tempfile
import logging
from typing import List, Set, Optional
from slither.slither import Slither

from optik.common.exceptions import GenericException
from .runner import replay_inputs, generate_new_inputs, run_echidna_campaign
from .interface import extract_contract_bytecode, extract_cases_from_json_output
from .display import display
from ..coverage import (
    InstCoverage,
    InstIncCoverage,
    InstTxCoverage,
    InstTxSeqCoverage,
    InstSgCoverage,
    PathCoverage,
    RelaxedPathCoverage,
)
<<<<<<< HEAD

from ..common.logger import logger, handler
=======
from slither.slither import Slither
from slither.exceptions import SlitherError
from ..common.logger import (
    logger,
    disable_logging,
    init_logging,
    set_logging_level,
)
from ..common.exceptions import ArgumentParsingError, InitializationError
from ..common.util import count_files_in_dir
import logging
from typing import List, Optional, Set
>>>>>>> 334d3c20
from ..corpus.generator import (
    EchidnaCorpusGenerator,
    infer_previous_incremental_threshold,
)
from .display import (
    display,
    start_display,
    stop_display,
)
from datetime import datetime
import time
from dataclasses import dataclass


def handle_argparse_error(err: ArgumentParsingError) -> None:
    print(f"error: {err.msg}")
    print(err.help_str)


@dataclass(frozen=False)
class FuzzingResult:
    cases_found_cnt: int
    corpus_dir: Optional[str]


def run_hybrid_echidna(args: List[str]) -> None:
    """Main hybrid echidna script

    :param args: list of command line arguments
    """
    global glob_fuzzing_result

    # Parse arguments
    try:
        args = parse_arguments(args)
    except ArgumentParsingError as e:
        if display.active:
            raise e
        else:
            handle_argparse_error(e)
            return

    max_seq_len = args.seq_len
    try:
        deployer = int(args.deployer, 16)
    except ValueError:
        logger.error(f"Invalid deployer address: {args.deployer}")
        return

    display.sym_solver_timeout = args.solver_timeout

    # Logging stream
    if args.logs:
        if args.logs == "stdout" and not args.no_display:
            raise InitializationError(
                "Cannot write logs to stdout while terminal display is enabled. Consider disabling it with '--no-display'"
            )
        init_logging(args.logs)
    else:
        disable_logging()
    if args.debug:
        set_logging_level(logging.DEBUG)

    # Corpus and coverage directories
    if args.corpus_dir is None:
        args.corpus_dir = tempfile.TemporaryDirectory(dir=".").name
    coverage_dir = os.path.join(args.corpus_dir, "coverage")
    glob_fuzzing_result = FuzzingResult(0, args.corpus_dir)

    # Coverage tracker for the whole fuzzing session
    if args.cov_mode == "inst":
        cov = InstCoverage()
    elif args.cov_mode == "inst-tx":
        cov = InstTxCoverage()
    elif args.cov_mode == "path":
        cov = PathCoverage()
    elif args.cov_mode == "path-relaxed":
        cov = RelaxedPathCoverage()
    elif args.cov_mode == "inst-sg":
        cov = InstSgCoverage()
    elif args.cov_mode == "inst-inc":
        cov = InstIncCoverage()
    elif args.cov_mode == "inst-tx-seq":
        cov = InstTxSeqCoverage(args.incremental_threshold)
    else:
        raise GenericException(f"Unsupported coverage mode: {args.cov_mode}")

    # Incremental seeding with feed-echidna
    prev_threshold: int = infer_previous_incremental_threshold(coverage_dir)
    if prev_threshold:
        logger.info(
            f"Incremental seeding was already used on this corpus with threshold {prev_threshold}"
        )

    do_incremental_seeding = not args.no_incremental
    if do_incremental_seeding:
        slither = Slither(args.FILES[0])
        gen = EchidnaCorpusGenerator(args.contract, slither)

    # Set of corpus files we have already processed
    seen_files = set()

    # Main fuzzing+symexec loop
    iter_cnt = 0
    new_inputs_cnt = 0
    cases_found_cnt = 0
    while args.max_iters is None or iter_cnt < args.max_iters:
        iter_cnt += 1
        display.iteration = iter_cnt  # terminal display

        # If incremental seeding, start with low seq_len and
        # manually increment it at each step
        new_seeds_cnt = 0
        if do_incremental_seeding:
            if iter_cnt == 1:
                # FIXME: No corpus generation at first iteration because the corpus
                # generator needs real corpus files to use as templates for
                # generating arbitrary tx sequences in new corpus files...
                # This would not be necessary if we had a python API
                # to generate JSON echidna inputs

                # If we detected previous incremental seeding, start the seq_len
                # where we stopped last time (or at the current threshold if it's
                # smaller than the previous one). If no previous seeding, start
                # at 1
                if not prev_threshold:
                    args.seq_len = 1
                else:
                    args.seq_len = min(
                        prev_threshold, args.incremental_threshold
                    )
                    gen.step(args.seq_len - 1)
                    gen.init_func_template_mapping(coverage_dir)

            # Update corpus seeding
            if (iter_cnt > 1 and args.seq_len < max_seq_len) or (
                iter_cnt == 1 and prev_threshold
            ):
                # Incremental seeding strategy
                if args.seq_len < args.incremental_threshold:
                    args.seq_len += 1
                    gen.step()
                    new_seeds_cnt = len(gen.current_tx_sequences)
                    if new_seeds_cnt:
                        logger.info(
                            f"Seeding corpus with {new_seeds_cnt} new sequences from dataflow analysis"
                        )
                        gen.dump_tx_sequences(coverage_dir)
                # Quadratic seq_len increase
                else:
                    new_seeds_cnt = 0
                    args.seq_len = min(max_seq_len, args.seq_len * 2)

        # terminal display
        if (
            do_incremental_seeding
            and args.seq_len <= args.incremental_threshold
        ):
            display.mode = (
                f"incremental ({args.seq_len}/{args.incremental_threshold})"
            )
        else:
            display.mode = "normal"  # termial display
        display.corpus_size = count_files_in_dir(coverage_dir)

        # Run echidna fuzzing campaign
        logger.info(f"Running echidna campaign #{iter_cnt} ...")
        start_time = datetime.now()
        p = run_echidna_campaign(args)
        display.fuzz_total_time += int(
            (datetime.now() - start_time).total_seconds() * 1000
        )
        # Note: return code is not a reliable error indicator for Echidna
        # so we check stderr to detect potential errors running Echidna
        if p.stderr:
            logger.fatal(f"Echidna failed with exit code {p.returncode}")
            logger.fatal(f"Echidna stderr: \n{p.stderr}")
            raise GenericException("Echidna failed")

        logger.debug(f"Echidna stdout: \n{p.stdout}")

        # Display cases in terminal
        display.res_cases = extract_cases_from_json_output(p.stdout)
        glob_fuzzing_result.cases_found_cnt = len(display.res_cases)

        # Extract contract bytecodes in separate files for Maat. This is done
        # only once after the first fuzzing campaign
        if iter_cnt == 1:
            # TODO(boyan): is it OK to assume crytic-export is always located in the
            #       current working directory?
            contract_file = extract_contract_bytecode(
                "./crytic-export", args.contract
            )
            if not contract_file:
                logger.fatal("Failed to extract contract bytecode")
                return

            # Initialize corpus generator
            if do_incremental_seeding:
                # TODO(boyan): catch errors
                gen.init_func_template_mapping(coverage_dir)

        # Get new inputs
        new_inputs = pull_new_corpus_files(coverage_dir, seen_files)
        if new_inputs:
            logger.info(
                f"Replaying {len(new_inputs)} new inputs symbolically..."
            )
        else:
            logger.info(f"Echidna couldn't find new inputs")
            break

        # Terminal display
        new_echidna_inputs_cnt = len(
            [
                f
                for f in new_inputs
                if not os.path.basename(f).startswith("optik")
            ]
        )
        display.fuzz_total_cases_cnt += new_echidna_inputs_cnt
        display.fuzz_last_cases_cnt = new_echidna_inputs_cnt
        # Replay new corpus inputs symbolically
        cov.bifurcations = []
        replay_inputs(new_inputs, contract_file, deployer, cov)

        # Find inputs to reach new code
        new_inputs_cnt, timeout_cnt = generate_new_inputs(cov, args)
        if timeout_cnt > 0:
            logger.warning(f"Timed out on {timeout_cnt} cases")
        if new_inputs_cnt > 0:
            logger.info(f"Generated {new_inputs_cnt} new inputs")
        else:
            logger.info(f"Couldn't generate more inputs")

        # If corpus generator didn't have more interesting seeds
        # and no new input, we finish here
        if (
            new_inputs_cnt == 0
            and new_seeds_cnt == 0
            and args.seq_len >= max_seq_len
        ):
            break

    logger.info(f"Corpus and coverage info written in {args.corpus_dir}")


def run_hybrid_echidna_with_display(args: List[str]) -> None:
    """Run hybrid-echidna with terminal display enabled"""
    exc = None
    err_msg = None
    argparse_err = None
    # Start terminal display
    start_display()
    try:
        run_hybrid_echidna(args)
        # Indicate that hybrid echidna finished and
        # wait for user to manually close display
        display.notify_finished()
        while True:
            time.sleep(0.2)
    # Handle many errors to gracefully stop terminal display
    except ArgumentParsingError as e:
        argparse_err = e
    except InitializationError as e:
        err_msg = str(e)
    except (Exception, SlitherError) as e:
        exc = e
    except KeyboardInterrupt:
        pass
    # Close terminal display and reset terminal settings
    stop_display()  # Waits for display threads to exit gracefully
    # Display thread terminated, now handle pending errors or exceptions
    if err_msg:
        logger.error(err_msg)
    if argparse_err:
        handle_argparse_error(argparse_err)
    if exc:
        raise exc


def pull_new_corpus_files(cov_dir: str, seen_files: Set[str]) -> List[str]:
    """Return files in 'cov_dir' that aren't present in 'seen_files'.
    Before returning, 'seen_files' is updated to contain the list of new files
    that the function returns
    """
    res = []
    for corpus_file_name in os.listdir(cov_dir):
        corpus_file = str(os.path.join(cov_dir, corpus_file_name))
        if not corpus_file.endswith(".txt") or corpus_file in seen_files:
            continue
        seen_files.add(corpus_file)
        res.append(corpus_file)
    return res


def parse_arguments(args: List[str]) -> argparse.Namespace:
    class ArgParser(argparse.ArgumentParser):
        """Custom argument parser that doesn't exit on invalid arguments but
        raises a custom exception for Optik to handle"""

        def error(self, message):
            """Override default behaviour on invalid arguments"""
            raise ArgumentParsingError(msg=message, help_str=self.format_help())

    parser = ArgParser(
        description="Hybrid fuzzer with Echidna & Maat",
        prog=sys.argv[0],
        formatter_class=argparse.ArgumentDefaultsHelpFormatter,
    )

    def auto_int(x):
        return int(x, 0)

    # Echidna arguments
    parser.add_argument(
        "FILES", type=str, nargs="*", help="Solidity files to analyze"
    )

    parser.add_argument(
        "--contract",
        type=str,
        help="Contract to analyze",
        metavar="CONTRACT",
        required=True,
    )

    parser.add_argument(
        "--corpus-dir",
        type=str,
        help="Directory to save and load corpus and coverage data",
        metavar="PATH",
        default=None,
    )

    parser.add_argument(
        "--test-mode",
        type=str,
        help="Test mode to use",
        choices=[
            "property",
            "assertion",
            "dapptest",
            "optimization",
            "overflow",
            "exploration",
        ],
        default="assertion",
        # metavar="MODE",
    )

    parser.add_argument(
        "--seq-len",
        type=int,
        help="Maximal length for sequences of transactions to generate during testing. If '--no-incremental' is used, all sequences will have exactly this length",
        default=10,
        metavar="INTEGER",
    )

    parser.add_argument(
        "--config",
        type=str,
        help="Config file (command-line arguments override config options)",
        metavar="FILE",
    )

    parser.add_argument(
        "--test-limit",
        type=int,
        help="Number of sequences of transactions to generate",
        default=50000,
        metavar="INTEGER",
    )

    parser.add_argument(
        "--contract-addr",
        type=str,
        help="Address to deploy the contract to test (hex)",
        default="00A329C0648769A73AFAC7F9381E08FB43DBEA72",
        metavar="ADDRESS",
    )

    parser.add_argument(
        "--deployer",
        type=str,
        help="Address of the deployer of the contract to test (hex)",
        default="30000",
        metavar="ADDRESS",
    )

    parser.add_argument(
        "--sender",
        type=str,
        nargs="*",
        default=["10000", "20000", "30000"],
        help="Addresses to use for the transactions sent during testing (hex)",
        metavar="ADDRESSES",
    )

    parser.add_argument(
        "--seed",
        type=auto_int,
        help="Run with a specific seed",
        metavar="INTEGER",
    )

    # Optik arguments
    parser.add_argument(
        "--max-iters",
        type=int,
        help="Number of fuzzing campaigns to run. If unspecified, run until symbolic execution can't find new inputs",
        default=None,
        metavar="INTEGER",
    )

    parser.add_argument(
        "--cov-mode",
        type=str,
        help="Coverage mode to use",
        choices=[
            "inst",
            "inst-tx",
            "path",
            "path-relaxed",
            "inst-sg",
            "inst-inc",
            "inst-tx-seq",
        ],
        default="inst-tx-seq",
        # metavar="MODE",
    )

    parser.add_argument(
        "--solver-timeout",
        type=int,
        help="Maximum solving time (in ms) to spend per potential new input",
        default=None,
        metavar="MILLISECONDS",
    )

    parser.add_argument(
        "--no-incremental",
        action="store_true",
        help="Disable incremental corpus seeding with 'feed-echidna' and only generate transaction sequences of length '--seq-len'",
    )

    parser.add_argument(
        "--incremental-threshold",
        type=int,
        help="The maximal input sequence length up to which to use the incremental corpus seeding strategy",
        default=5,
        metavar="INTEGER",
    )

    parser.add_argument(
        "--debug", action="store_true", help="Enable debug logs"
    )

    parser.add_argument(
        "--logs",
        type=str,
        help="File where to write the logs. Use 'stdout' to print logs to standard output",
        default=None,
        metavar="PATH",
    )

    parser.add_argument(
        "--no-display",
        action="store_true",
        help="Disable the beautiful terminal display",
    )

    return parser.parse_args(args)


# We use a global for the fuzzing result because we need to
# print the output corpus directory to the user no matter
# whether graphical display was enabled and whether we
# exited normally of from an interrupt
glob_fuzzing_result: Optional[FuzzingResult] = None


def main() -> None:
    func = (
        run_hybrid_echidna
        if "--no-display" in sys.argv
        else run_hybrid_echidna_with_display
    )
    func(sys.argv[1:])
    # Print result and exit
    if glob_fuzzing_result:
        print(f"{glob_fuzzing_result.cases_found_cnt} cases found")
        print(
            f"Corpus and coverage info written in {glob_fuzzing_result.corpus_dir}"
        )


if __name__ == "__main__":
    main()<|MERGE_RESOLUTION|>--- conflicted
+++ resolved
@@ -19,10 +19,6 @@
     PathCoverage,
     RelaxedPathCoverage,
 )
-<<<<<<< HEAD
-
-from ..common.logger import logger, handler
-=======
 from slither.slither import Slither
 from slither.exceptions import SlitherError
 from ..common.logger import (
@@ -35,7 +31,6 @@
 from ..common.util import count_files_in_dir
 import logging
 from typing import List, Optional, Set
->>>>>>> 334d3c20
 from ..corpus.generator import (
     EchidnaCorpusGenerator,
     infer_previous_incremental_threshold,
